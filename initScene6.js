--- conflicted
+++ resolved
@@ -25,12 +25,7 @@
 let loadedGltfModel = null; // Will store GLTF data including scene and animations
 const fontLoader = new FontLoader();
 const gltfLoader = new GLTFLoader();
-<<<<<<< HEAD
 const MODEL_URL = "./Models/Man.glb" // ADJUST PATH AS NEEDED
-
-=======
-const MODEL_URL = './Models/Man.glb';
->>>>>>> b1c88e7f
 const MODEL_SCALE = 8;
 let modelBaseHeightOffset = 0; // Calculated offset to place feet on floor
 
